__doc__ = """ Interaction module """

import numpy as np
from elastica.utils import MaxDimension
from elastica.external_forces import NoForces


try:
    import numba
    from numba import njit
    from ._linalg import (
        _batch_matmul,
        _batch_matvec,
        _batch_cross,
        _batch_norm,
        _batch_dot,
        _batch_product_i_k_to_ik,
        _batch_product_i_ik_to_k,
        _batch_product_k_ik_to_ik,
        _batch_vector_sum,
        _batch_matrix_transpose,
        _batch_vec_oneD_vec_cross,
    )

    @njit()
    def find_slipping_elements(velocity_slip, velocity_threshold):
        """
        This function takes the velocity of elements and checks if they are larger
        than the threshold velocity. If velocity of elements are larger than
        threshold velocity, that means those elements are slipping, in other words
        kinetic friction will be acting on those elements not static friction. This
        function output an array called slip function, this array has a size of number
        of elements. If velocity of element is smaller than the threshold velocity slip
        function value for that element is 1, which means static friction is acting on
        that element. If velocity of element is larger than the threshold velocity slip
        function value for that element is between 0 and 1, which means kinetic friction
        is acting on that element.

        Parameters
        ----------
        velocity_slip
        velocity_threshold

        Returns
        -------
        slip function

        Notes
        -----
        Benchmark results, for a blocksize of 100 using timeit
        python version: 18.9 µs ± 2.98 µs per loop
        this version: 1.96 µs ± 58.3 ns per loop
        """
        abs_velocity_slip = _batch_norm(velocity_slip)
        slip_points = np.where(np.fabs(abs_velocity_slip) > velocity_threshold)
        slip_function = np.ones((velocity_slip.shape[1]))
        slip_function[slip_points] = np.fabs(
            1.0
            - np.minimum(1.0, abs_velocity_slip[slip_points] / velocity_threshold - 1.0)
        )
        return slip_function

    @njit()
    def nodes_to_elements(input):
        """
        Converting forces on nodes to element forces
        Parameters
        ----------
        input

        Returns
        -------
        Notes
        -----
        Benchmark results, for a blocksize of 100 using timeit
        Python version: 18.1 µs ± 1.03 µs per loop
        This version: 1.55 µs ± 13.4 ns per loop
        """
        blocksize = input.shape[1] - 1  # nelem
        output = np.zeros((3, blocksize))
        for i in range(3):
            for k in range(0, blocksize):
                output[i, k] += 0.5 * (input[i, k] + input[i, k + 1])

                # Put extra care for the first and last element
        output[..., 0] += 0.5 * input[..., 0]
        output[..., -1] += 0.5 * input[..., -1]

        return output

    @njit()
    def elements_to_nodes_inplace(vector_in_element_frame, vector_in_node_frame):
        """
        Updating nodal forces using the forces computed on elements
        Parameters
        ----------
        vector_in_element_frame
        vector_in_node_frame

        Returns
        -------
        Notes
        -----
        Benchmark results, for a blocksize of 100 using timeit
        Python version: 23.1 µs ± 7.57 µs per loop
        This version: 696 ns ± 10.2 ns per loop
        """
        for i in range(3):
            for k in range(vector_in_element_frame.shape[1]):
                vector_in_node_frame[i, k] += 0.5 * vector_in_element_frame[i, k]
                vector_in_node_frame[i, k + 1] += 0.5 * vector_in_element_frame[i, k]

    # base class for interaction
    # only applies normal force no friction
    class InteractionPlane:
        def __init__(self, k, nu, plane_origin, plane_normal):
            self.k = k
            self.nu = nu
            self.plane_origin = plane_origin.reshape(3, 1)
            self.plane_normal = plane_normal.reshape(3)
            self.surface_tol = 1e-4

        def apply_normal_force(self, system):
            """
            Call numba implementation, which is faster than python
            """
            return apply_normal_force_numba(
                self.plane_origin,
                self.plane_normal,
                self.surface_tol,
                self.k,
                self.nu,
                system.radius,
                system.position_collection,
                system.velocity_collection,
                system.internal_forces,
                system.external_forces,
            )

    @njit()
    def apply_normal_force_numba(
        plane_origin,
        plane_normal,
        surface_tol,
        k,
        nu,
        radius,
        position_collection,
        velocity_collection,
        internal_forces,
        external_forces,
    ):
        """
        This function computes the plane force response on the element, in the
        case of contact. Contact model given in Eqn 4.8 Gazzola et. al. RSoS 2018 paper
        is used.
        Parameters
        ----------
        system

        Returns
        -------
        magnitude of the plane response
        """

        # Compute plane response force
        nodal_total_forces = _batch_vector_sum(internal_forces, external_forces)
        element_total_forces = nodes_to_elements(nodal_total_forces)

        force_component_along_normal_direction = _batch_product_i_ik_to_k(
            plane_normal, element_total_forces
        )
        forces_along_normal_direction = _batch_product_i_k_to_ik(
            plane_normal, force_component_along_normal_direction
        )

        # If the total force component along the plane normal direction is greater than zero that means,
        # total force is pushing rod away from the plane not towards the plane. Thus, response force
        # applied by the surface has to be zero.
        forces_along_normal_direction[
            ..., np.where(force_component_along_normal_direction > 0)[0]
        ] = 0.0
        # Compute response force on the element. Plane response force
        # has to be away from the surface and towards the element. Thus
        # multiply forces along normal direction with negative sign.
        plane_response_force = -forces_along_normal_direction

        # Elastic force response due to penetration
        element_position = node_to_element_pos_or_vel(position_collection)
        distance_from_plane = _batch_product_i_ik_to_k(
            plane_normal, (element_position - plane_origin)
        )
        plane_penetration = np.minimum(distance_from_plane - radius, 0.0)
        elastic_force = -k * _batch_product_i_k_to_ik(plane_normal, plane_penetration)

        # Damping force response due to velocity towards the plane
        element_velocity = node_to_element_pos_or_vel(velocity_collection)
        normal_component_of_element_velocity = _batch_product_i_ik_to_k(
            plane_normal, element_velocity
        )
        damping_force = -nu * _batch_product_i_k_to_ik(
            plane_normal, normal_component_of_element_velocity
        )

        # Compute total plane response force
        plane_response_force_total = (
            plane_response_force + elastic_force + damping_force
        )

        # Check if the rod elements are in contact with plane.
        no_contact_point_idx = np.where((distance_from_plane - radius) > surface_tol)[0]
        # If rod element does not have any contact with plane, plane cannot apply response
        # force on the element. Thus lets set plane response force to 0.0 for the no contact points.
        plane_response_force[..., no_contact_point_idx] = 0.0
        plane_response_force_total[..., no_contact_point_idx] = 0.0

        # Update the external forces
        elements_to_nodes_inplace(plane_response_force_total, external_forces)

        return (
            _batch_norm(plane_response_force),
            no_contact_point_idx,
        )

    # class for anisotropic frictional plane
    # NOTE: friction coefficients are passed as arrays in the order
    # mu_forward : mu_backward : mu_sideways
    # head is at x[0] and forward means head to tail
    # same convention for kinetic and static
    # mu named as to which direction it opposes
    class AnistropicFrictionalPlane(NoForces, InteractionPlane):
        def __init__(
            self,
            k,
            nu,
            plane_origin,
            plane_normal,
            slip_velocity_tol,
            static_mu_array,
            kinetic_mu_array,
        ):
            InteractionPlane.__init__(self, k, nu, plane_origin, plane_normal)
            self.slip_velocity_tol = slip_velocity_tol
            (
                self.static_mu_forward,
                self.static_mu_backward,
                self.static_mu_sideways,
            ) = static_mu_array
            (
                self.kinetic_mu_forward,
                self.kinetic_mu_backward,
                self.kinetic_mu_sideways,
            ) = kinetic_mu_array

        # kinetic and static friction should separate functions
        # for now putting them together to figure out common variables
        def apply_forces(self, system, time=0.0):
            """
            Call numba implementation to apply friction forces
            Parameters
            ----------
            system
            time

            Returns
            -------

            """
            anisotropic_friction(
                self.plane_origin,
                self.plane_normal,
                self.surface_tol,
                self.slip_velocity_tol,
                self.k,
                self.nu,
                self.kinetic_mu_forward,
                self.kinetic_mu_backward,
                self.kinetic_mu_sideways,
                self.static_mu_forward,
                self.static_mu_backward,
                self.static_mu_sideways,
                system.radius,
                system.tangents,
                system.position_collection,
                system.director_collection,
                system.velocity_collection,
                system.omega_collection,
                system.internal_forces,
                system.external_forces,
                system.internal_torques,
                system.external_torques,
            )

    @njit()
    def anisotropic_friction(
        plane_origin,
        plane_normal,
        surface_tol,
        slip_velocity_tol,
        k,
        nu,
        kinetic_mu_forward,
        kinetic_mu_backward,
        kinetic_mu_sideways,
        static_mu_forward,
        static_mu_backward,
        static_mu_sideways,
        radius,
        tangents,
        position_collection,
        director_collection,
        velocity_collection,
        omega_collection,
        internal_forces,
        external_forces,
        internal_torques,
        external_torques,
    ):
        plane_response_force_mag, no_contact_point_idx = apply_normal_force_numba(
            plane_origin,
            plane_normal,
            surface_tol,
            k,
            nu,
            radius,
            position_collection,
            velocity_collection,
            internal_forces,
            external_forces,
        )

        # First compute component of rod tangent in plane. Because friction forces acts in plane not out of plane. Thus
        # axial direction has to be in plane, it cannot be out of plane. We are projecting rod element tangent vector in
        # to the plane. So friction forces can only be in plane forces and not out of plane.
        tangent_along_normal_direction = _batch_product_i_ik_to_k(
            plane_normal, tangents
        )
        tangent_perpendicular_to_normal_direction = tangents - _batch_product_i_k_to_ik(
            plane_normal, tangent_along_normal_direction
        )
        tangent_perpendicular_to_normal_direction_mag = _batch_norm(
            tangent_perpendicular_to_normal_direction
        )
        # Normalize tangent_perpendicular_to_normal_direction. This is axial direction for plane. Here we are adding
        # small tolerance (1e-10) for normalization, in order to prevent division by 0.
        axial_direction = _batch_product_k_ik_to_ik(
            1 / (tangent_perpendicular_to_normal_direction_mag + 1e-14),
            tangent_perpendicular_to_normal_direction,
        )
        element_velocity = node_to_element_pos_or_vel(velocity_collection)
        # first apply axial kinetic friction
        velocity_mag_along_axial_direction = _batch_dot(
            element_velocity, axial_direction
        )
        velocity_along_axial_direction = _batch_product_k_ik_to_ik(
            velocity_mag_along_axial_direction, axial_direction
        )

        # Friction forces depends on the direction of velocity, in other words sign
        # of the velocity vector.
        velocity_sign_along_axial_direction = np.sign(
            velocity_mag_along_axial_direction
        )
        # Check top for sign convention
        kinetic_mu = 0.5 * (
            kinetic_mu_forward * (1 + velocity_sign_along_axial_direction)
            + kinetic_mu_backward * (1 - velocity_sign_along_axial_direction)
        )
        # Call slip function to check if elements slipping or not
        slip_function_along_axial_direction = find_slipping_elements(
            velocity_along_axial_direction, slip_velocity_tol
        )
        kinetic_friction_force_along_axial_direction = -(
            (1.0 - slip_function_along_axial_direction)
            * kinetic_mu
            * plane_response_force_mag
            * velocity_sign_along_axial_direction
            * axial_direction
        )
        # If rod element does not have any contact with plane, plane cannot apply friction
        # force on the element. Thus lets set kinetic friction force to 0.0 for the no contact points.
        kinetic_friction_force_along_axial_direction[..., no_contact_point_idx] = 0.0
        elements_to_nodes_inplace(
            kinetic_friction_force_along_axial_direction, external_forces
        )

        # Now rolling kinetic friction
        rolling_direction = _batch_vec_oneD_vec_cross(axial_direction, plane_normal)
        torque_arm = _batch_product_i_k_to_ik(-plane_normal, radius)
        velocity_along_rolling_direction = _batch_dot(
            element_velocity, rolling_direction
        )
        directors_transpose = _batch_matrix_transpose(director_collection)
        # w_rot = Q.T @ omega @ Q @ r
        rotation_velocity = _batch_matvec(
            directors_transpose,
            _batch_cross(
                omega_collection, _batch_matvec(director_collection, torque_arm),
            ),
        )
        rotation_velocity_along_rolling_direction = _batch_dot(
            rotation_velocity, rolling_direction
        )
        slip_velocity_mag_along_rolling_direction = (
            velocity_along_rolling_direction + rotation_velocity_along_rolling_direction
        )
        slip_velocity_along_rolling_direction = _batch_product_k_ik_to_ik(
            slip_velocity_mag_along_rolling_direction, rolling_direction
        )
        slip_velocity_sign_along_rolling_direction = np.sign(
            slip_velocity_mag_along_rolling_direction
        )
        slip_function_along_rolling_direction = find_slipping_elements(
            slip_velocity_along_rolling_direction, slip_velocity_tol
        )
        kinetic_friction_force_along_rolling_direction = -(
            (1.0 - slip_function_along_rolling_direction)
            * kinetic_mu_sideways
            * plane_response_force_mag
            * slip_velocity_sign_along_rolling_direction
            * rolling_direction
        )
        # If rod element does not have any contact with plane, plane cannot apply friction
        # force on the element. Thus lets set kinetic friction force to 0.0 for the no contact points.
        kinetic_friction_force_along_rolling_direction[..., no_contact_point_idx] = 0.0
        elements_to_nodes_inplace(
            kinetic_friction_force_along_rolling_direction, external_forces
        )
        # torque = Q @ r @ Fr
        external_torques += _batch_matvec(
            director_collection,
            _batch_cross(torque_arm, kinetic_friction_force_along_rolling_direction),
        )

        # now axial static friction
        nodal_total_forces = _batch_vector_sum(internal_forces, external_forces)
        element_total_forces = nodes_to_elements(nodal_total_forces)
        force_component_along_axial_direction = _batch_dot(
            element_total_forces, axial_direction
        )

        force_component_sign_along_axial_direction = np.sign(
            force_component_along_axial_direction
        )
        # check top for sign convention
        static_mu = 0.5 * (
            static_mu_forward * (1 + force_component_sign_along_axial_direction)
            + static_mu_backward * (1 - force_component_sign_along_axial_direction)
        )
        max_friction_force = (
            slip_function_along_axial_direction * static_mu * plane_response_force_mag
        )
        # friction = min(mu N, pushing force)
        static_friction_force_along_axial_direction = -(
            np.minimum(
                np.fabs(force_component_along_axial_direction), max_friction_force
            )
            * force_component_sign_along_axial_direction
            * axial_direction
        )
        # If rod element does not have any contact with plane, plane cannot apply friction
        # force on the element. Thus lets set static friction force to 0.0 for the no contact points.
        static_friction_force_along_axial_direction[..., no_contact_point_idx] = 0.0
        elements_to_nodes_inplace(
            static_friction_force_along_axial_direction, external_forces
        )

        # now rolling static friction
        # there is some normal, tangent and rolling directions inconsitency from Elastica
        total_torques = _batch_matvec(
            directors_transpose, (internal_torques + external_torques)
        )
        # Elastica has opposite defs of tangents in interaction.h and rod.cpp
        total_torques_along_axial_direction = _batch_dot(total_torques, axial_direction)
        force_component_along_rolling_direction = _batch_dot(
            element_total_forces, rolling_direction
        )
        noslip_force = -(
            (
                radius * force_component_along_rolling_direction
                - 2.0 * total_torques_along_axial_direction
            )
            / 3.0
            / radius
        )
        max_friction_force = (
            slip_function_along_rolling_direction
            * static_mu_sideways
            * plane_response_force_mag
        )
        noslip_force_sign = np.sign(noslip_force)
        static_friction_force_along_rolling_direction = (
            np.minimum(np.fabs(noslip_force), max_friction_force)
            * noslip_force_sign
            * rolling_direction
        )
        # If rod element does not have any contact with plane, plane cannot apply friction
        # force on the element. Thus lets set plane static friction force to 0.0 for the no contact points.
        static_friction_force_along_rolling_direction[..., no_contact_point_idx] = 0.0
        elements_to_nodes_inplace(
            static_friction_force_along_rolling_direction, external_forces
        )
        external_torques += _batch_matvec(
            director_collection,
            _batch_cross(torque_arm, static_friction_force_along_rolling_direction),
        )

    # Slender body module
    @numba.njit
    def sum_over_elements(input):
        """
        This function sums all elements of input array,
        using a numba jit decorator shows better performance
        compared to python sum(), .sum() and np.sum()

        Parameters
        ----------
        input

        Returns
        -------

        Faster than sum(), .sum() and np.sum()

        For blocksize = 200
        sum(): 36.9 µs ± 3.99 µs per loop (mean ± std. dev. of 7 runs, 10000 loops each)
        .sum(): 3.17 µs ± 90.1 ns per loop (mean ± std. dev. of 7 runs, 100000 loops each)
        np.sum(): 5.17 µs ± 364 ns per loop (mean ± std. dev. of 7 runs, 100000 loops each)
        This version: 513 ns ± 24.6 ns per loop (mean ± std. dev. of 7 runs, 1000000 loops each)
        """

        output = 0.0
        for i in range(input.shape[0]):
            output += input[i]

        return output

    @numba.njit()
    def node_to_element_pos_or_vel(vector_in_node_frame):
        """
        This function converts node position or velocity to
        element positon or velocity.
        Parameters
        ----------
        vector_in_node_frame

        Returns
        -------
        Notes
        -----
        Benchmark results, for a blocksize of 100,
        Python version: 3.5 µs ± 149 ns per loop
        This version: 729 ns ± 14.3 ns per loop
        """
        n_elem = vector_in_node_frame.shape[1] - 1
        vector_in_element_frame = np.empty((3, n_elem))
        for k in range(n_elem):
            vector_in_element_frame[0, k] = 0.5 * (
                vector_in_node_frame[0, k + 1] + vector_in_node_frame[0, k]
            )
            vector_in_element_frame[1, k] = 0.5 * (
                vector_in_node_frame[1, k + 1] + vector_in_node_frame[1, k]
            )
            vector_in_element_frame[2, k] = 0.5 * (
                vector_in_node_frame[2, k + 1] + vector_in_node_frame[2, k]
            )

        return vector_in_element_frame

    @numba.njit
    def slender_body_forces(
        tangents, velocity_collection, dynamic_viscosity, lengths, radius
    ):
        """
        This function computes hydrodynamic forces on body using slender body theory.
        Below implementation is from the Eq. 4.13 in Gazzola et. al. RSoS 2018 paper.

        Fh = - 4*pi*mu/ln(L/r) * ((I - 0.5 * t`t) * v)

        Parameters
        ----------
        tangents
        velocity_collection
        dynamic_viscosity
        length
        radius

        Returns
        -------
        Faster than numpy einsum implementation for blocksize 100
        numpy: 39.5 µs ± 6.78 µs per loop (mean ± std. dev. of 7 runs, 10000 loops each)
        this version: 3.91 µs ± 310 ns per loop (mean ± std. dev. of 7 runs, 100000 loops each)
        Unrolling loops show better performance. Also since we are working in 3D everything is
        3 dimensional.
        """

        f = np.empty((tangents.shape[0], tangents.shape[1]))
        total_length = sum_over_elements(lengths)
        element_velocity = node_to_element_pos_or_vel(velocity_collection)

        for k in range(tangents.shape[1]):
            # compute the entries of t`t. a[#][#] are the the
            # entries of t`t matrix
            a11 = tangents[0, k] * tangents[0, k]
            a12 = tangents[0, k] * tangents[1, k]
            a13 = tangents[0, k] * tangents[2, k]

            a21 = tangents[1, k] * tangents[0, k]
            a22 = tangents[1, k] * tangents[1, k]
            a23 = tangents[1, k] * tangents[2, k]

            a31 = tangents[2, k] * tangents[0, k]
            a32 = tangents[2, k] * tangents[1, k]
            a33 = tangents[2, k] * tangents[2, k]

            # factor = - 4*pi*mu/ln(L/r)
            factor = (
                -4.0
                * np.pi
                * dynamic_viscosity
                / np.log(total_length / radius[k])
                * lengths[k]
            )

            # Fh = factor * ((I - 0.5 * a) * v)
            f[0, k] = factor * (
                (1.0 - 0.5 * a11) * element_velocity[0, k]
                + (0.0 - 0.5 * a12) * element_velocity[1, k]
                + (0.0 - 0.5 * a13) * element_velocity[2, k]
            )
            f[1, k] = factor * (
                (0.0 - 0.5 * a21) * element_velocity[0, k]
                + (1.0 - 0.5 * a22) * element_velocity[1, k]
                + (0.0 - 0.5 * a23) * element_velocity[2, k]
            )
            f[2, k] = factor * (
                (0.0 - 0.5 * a31) * element_velocity[0, k]
                + (0.0 - 0.5 * a32) * element_velocity[1, k]
                + (1.0 - 0.5 * a33) * element_velocity[2, k]
            )

        return f

    # slender body theory
    class SlenderBodyTheory(NoForces):
        def __init__(self, dynamic_viscosity):
            super(SlenderBodyTheory, self).__init__()
            self.dynamic_viscosity = dynamic_viscosity

        def apply_forces(self, system, time=0.0):
            """
            This function applies hydrodynamic forces on body
            using the slender body theory given in
            Eq. 4.13 Gazzola et. al. RSoS 2018 paper

            Parameters
            ----------
            system

            Returns
            -------

            """

            stokes_force = slender_body_forces(
                system.tangents,
                system.velocity_collection,
                self.dynamic_viscosity,
                system.lengths,
                system.radius,
            )
            elements_to_nodes_inplace(stokes_force, system.external_forces)


except ImportError:
    from ._linalg import _batch_matvec, _batch_matmul, _batch_cross

    def find_slipping_elements(velocity_slip, velocity_threshold):
        """
        This function takes the velocity of elements and checks if they are larger
        than the threshold velocity. If velocity of elements are larger than
        threshold velocity, that means those elements are slipping, in other words
        kinetic friction will be acting on those elements not static friction. This
        function output an array called slip function, this array has a size of number
        of elements. If velocity of element is smaller than the threshold velocity slip
        function value for that element is 1, which means static friction is acting on
        that element. If velocity of element is larger than the threshold velocity slip
        function value for that element is between 0 and 1, which means kinetic friction
        is acting on that element.

        Parameters
        ----------
        velocity_slip
        velocity_threshold

        Returns
        -------
        slip function

        """
        abs_velocity_slip = np.sqrt(
            np.einsum("ij, ij->j", velocity_slip, velocity_slip)
        )
        slip_points = np.where(np.fabs(abs_velocity_slip) > velocity_threshold)
        slip_function = np.ones((velocity_slip.shape[1]))
        slip_function[slip_points] = np.fabs(
            1.0
            - np.minimum(1.0, abs_velocity_slip[slip_points] / velocity_threshold - 1.0)
        )
        return slip_function

    # TODO: node_to_elements only used in friction, so that it is located here, we can change it.
    # Converting forces on nodes to elements
    def nodes_to_elements(input):
        # TODO: find a way with out initialzing output vector
        output = np.zeros((input.shape[0], input.shape[1] - 1))
        output[..., :-1] += 0.5 * input[..., 1:-1]
        output[..., 1:] += 0.5 * input[..., 1:-1]
        output[..., 0] += input[..., 0]
        output[..., -1] += input[..., -1]
        return output

    # base class for interaction
    # only applies normal force no friction
    class InteractionPlane:
        def __init__(self, k, nu, plane_origin, plane_normal):
            self.k = k
            self.nu = nu
            self.plane_origin = plane_origin.reshape(3, 1)
            self.plane_normal = plane_normal.reshape(3)
            self.surface_tol = 1e-4

        def apply_normal_force(self, system):
            """
            This function computes the plane force response on the element, in the
            case of contact. Contact model given in Eqn 4.8 Gazzola et. al. RSoS 2018 paper
            is used.
            Parameters
            ----------
            system

            Returns
            -------
            magnitude of the plane response
            """

            # Compute plane response force
            nodal_total_forces = system.internal_forces + system.external_forces
            element_total_forces = nodes_to_elements(nodal_total_forces)
            force_component_along_normal_direction = np.einsum(
                "i, ij->j", self.plane_normal, element_total_forces
            )
            forces_along_normal_direction = np.einsum(
                "i, j->ij", self.plane_normal, force_component_along_normal_direction
            )
            # If the total force component along the plane normal direction is greater than zero that means,
            # total force is pushing rod away from the plane not towards the plane. Thus, response force
            # applied by the surface has to be zero.
            forces_along_normal_direction[
                ..., np.where(force_component_along_normal_direction > 0)
            ] = 0.0
            # Compute response force on the element. Plane response force
            # has to be away from the surface and towards the element. Thus
            # multiply forces along normal direction with negative sign.
            plane_response_force = -forces_along_normal_direction

            # Elastic force response due to penetration
            element_position = 0.5 * (
                system.position_collection[..., :-1]
                + system.position_collection[..., 1:]
            )
            distance_from_plane = np.einsum(
                "i, ij->j", self.plane_normal, (element_position - self.plane_origin)
            )
            plane_penetration = np.minimum(distance_from_plane - system.radius, 0.0)
            elastic_force = -self.k * np.einsum(
                "i, j->ij", self.plane_normal, plane_penetration
            )

            # Damping force response due to velocity towards the plane
            element_velocity = 0.5 * (
                system.velocity_collection[..., :-1]
                + system.velocity_collection[..., 1:]
            )
            normal_component_of_element_velocity = np.einsum(
                "i, ij->j", self.plane_normal, element_velocity
            )
            damping_force = -self.nu * np.einsum(
                "i, j->ij", self.plane_normal, normal_component_of_element_velocity
            )

            # Compute total plane response force
            plane_response_force_total = (
                plane_response_force + elastic_force + damping_force
            )

            # Check if the rod elements are in contact with plane.
            no_contact_point_idx = np.where(
                (distance_from_plane - system.radius) > self.surface_tol
            )
            # If rod element does not have any contact with plane, plane cannot apply response
            # force on the element. Thus lets set plane response force to 0.0 for the no contact points.
            plane_response_force[..., no_contact_point_idx] = 0.0
            plane_response_force_total[..., no_contact_point_idx] = 0.0

            system.external_forces[..., :-1] += 0.5 * plane_response_force_total
            system.external_forces[..., 1:] += 0.5 * plane_response_force_total

            return (
                np.sqrt(
                    np.einsum("ij, ij->j", plane_response_force, plane_response_force)
                ),
                no_contact_point_idx,
            )

    # class for anisotropic frictional plane
    # NOTE: friction coefficients are passed as arrays in the order
    # mu_forward : mu_backward : mu_sideways
    # head is at x[0] and forward means head to tail
    # same convention for kinetic and static
    # mu named as to which direction it opposes
    class AnistropicFrictionalPlane(NoForces, InteractionPlane):
        def __init__(
            self,
            k,
            nu,
            plane_origin,
            plane_normal,
            slip_velocity_tol,
            static_mu_array,
            kinetic_mu_array,
        ):
            InteractionPlane.__init__(self, k, nu, plane_origin, plane_normal)
            self.slip_velocity_tol = slip_velocity_tol
            (
                self.static_mu_forward,
                self.static_mu_backward,
                self.static_mu_sideways,
            ) = static_mu_array
            (
                self.kinetic_mu_forward,
                self.kinetic_mu_backward,
                self.kinetic_mu_sideways,
            ) = kinetic_mu_array

        # kinetic and static friction should separate functions
        # for now putting them together to figure out common variables
        def apply_forces(self, system, time=0.0):
            # calculate axial and rolling directions
            plane_response_force_mag, no_contact_point_idx = self.apply_normal_force(
                system
            )
            normal_plane_collection = np.repeat(
                self.plane_normal.reshape(3, 1),
                plane_response_force_mag.shape[0],
                axis=1,
            )
            # First compute component of rod tangent in plane. Because friction forces acts in plane not out of plane. Thus
            # axial direction has to be in plane, it cannot be out of plane. We are projecting rod element tangent vector in
            # to the plane. So friction forces can only be in plane forces and not out of plane.
            tangent_along_normal_direction = np.einsum(
                "ij, ij->j", system.tangents, normal_plane_collection
            )
            tangent_perpendicular_to_normal_direction = system.tangents - np.einsum(
                "j, ij->ij", tangent_along_normal_direction, normal_plane_collection
            )
            tangent_perpendicular_to_normal_direction_mag = np.einsum(
                "ij, ij->j",
                tangent_perpendicular_to_normal_direction,
                tangent_perpendicular_to_normal_direction,
            )
            # Normalize tangent_perpendicular_to_normal_direction. This is axial direction for plane. Here we are adding
            # small tolerance (1e-10) for normalization, in order to prevent division by 0.
            axial_direction = np.einsum(
                "ij, j-> ij",
                tangent_perpendicular_to_normal_direction,
                1 / (tangent_perpendicular_to_normal_direction_mag + 1e-14),
            )
            element_velocity = 0.5 * (
                system.velocity_collection[..., :-1]
                + system.velocity_collection[..., 1:]
            )

            # first apply axial kinetic friction
            velocity_mag_along_axial_direction = np.einsum(
                "ij,ij->j", element_velocity, axial_direction
            )
            velocity_along_axial_direction = np.einsum(
                "j, ij->ij", velocity_mag_along_axial_direction, axial_direction
            )
            # Friction forces depends on the direction of velocity, in other words sign
            # of the velocity vector.
            velocity_sign_along_axial_direction = np.sign(
                velocity_mag_along_axial_direction
            )
            # Check top for sign convention
            kinetic_mu = 0.5 * (
                self.kinetic_mu_forward * (1 + velocity_sign_along_axial_direction)
                + self.kinetic_mu_backward * (1 - velocity_sign_along_axial_direction)
            )
            # Call slip function to check if elements slipping or not
            slip_function_along_axial_direction = find_slipping_elements(
                velocity_along_axial_direction, self.slip_velocity_tol
            )
            kinetic_friction_force_along_axial_direction = -(
                (1.0 - slip_function_along_axial_direction)
                * kinetic_mu
                * plane_response_force_mag
                * velocity_sign_along_axial_direction
                * axial_direction
            )
            # If rod element does not have any contact with plane, plane cannot apply friction
            # force on the element. Thus lets set kinetic friction force to 0.0 for the no contact points.
            kinetic_friction_force_along_axial_direction[
                ..., no_contact_point_idx
            ] = 0.0
            system.external_forces[..., :-1] += (
                0.5 * kinetic_friction_force_along_axial_direction
            )
            system.external_forces[..., 1:] += (
                0.5 * kinetic_friction_force_along_axial_direction
            )

            # Now rolling kinetic friction
            rolling_direction = _batch_cross(axial_direction, normal_plane_collection)
            torque_arm = -system.radius * normal_plane_collection
            velocity_along_rolling_direction = np.einsum(
                "ij ,ij ->j ", element_velocity, rolling_direction
            )
            directors_transpose = np.einsum("ijk -> jik", system.director_collection)
            # w_rot = Q.T @ omega @ Q @ r
            rotation_velocity = _batch_matvec(
                directors_transpose,
                _batch_cross(
                    system.omega_collection,
                    _batch_matvec(system.director_collection, torque_arm),
                ),
            )
            rotation_velocity_along_rolling_direction = np.einsum(
                "ij,ij->j", rotation_velocity, rolling_direction
            )
            slip_velocity_mag_along_rolling_direction = (
                velocity_along_rolling_direction
                + rotation_velocity_along_rolling_direction
            )
            slip_velocity_along_rolling_direction = np.einsum(
                "j, ij->ij",
                slip_velocity_mag_along_rolling_direction,
                rolling_direction,
            )
            slip_velocity_sign_along_rolling_direction = np.sign(
                slip_velocity_mag_along_rolling_direction
            )
            slip_function_along_rolling_direction = find_slipping_elements(
                slip_velocity_along_rolling_direction, self.slip_velocity_tol
            )
            kinetic_friction_force_along_rolling_direction = -(
                (1.0 - slip_function_along_rolling_direction)
                * self.kinetic_mu_sideways
                * plane_response_force_mag
                * slip_velocity_sign_along_rolling_direction
                * rolling_direction
            )
            # If rod element does not have any contact with plane, plane cannot apply friction
            # force on the element. Thus lets set kinetic friction force to 0.0 for the no contact points.
            kinetic_friction_force_along_rolling_direction[
                ..., no_contact_point_idx
            ] = 0.0
            system.external_forces[..., :-1] += (
                0.5 * kinetic_friction_force_along_rolling_direction
            )
            system.external_forces[..., 1:] += (
                0.5 * kinetic_friction_force_along_rolling_direction
            )
            # torque = Q @ r @ Fr
            system.external_torques += _batch_matvec(
                system.director_collection,
                _batch_cross(
                    torque_arm, kinetic_friction_force_along_rolling_direction
                ),
            )

            # now axial static friction
            nodal_total_forces = system.internal_forces + system.external_forces
            element_total_forces = nodes_to_elements(nodal_total_forces)
            force_component_along_axial_direction = np.einsum(
                "ij,ij->j", element_total_forces, axial_direction
            )
            force_component_sign_along_axial_direction = np.sign(
                force_component_along_axial_direction
            )
            # check top for sign convention
            static_mu = 0.5 * (
                self.static_mu_forward
                * (1 + force_component_sign_along_axial_direction)
                + self.static_mu_backward
                * (1 - force_component_sign_along_axial_direction)
            )
            max_friction_force = (
                slip_function_along_axial_direction
                * static_mu
                * plane_response_force_mag
            )
            # friction = min(mu N, pushing force)
            static_friction_force_along_axial_direction = -(
                np.minimum(
                    np.fabs(force_component_along_axial_direction), max_friction_force
                )
                * force_component_sign_along_axial_direction
                * axial_direction
            )
            # If rod element does not have any contact with plane, plane cannot apply friction
            # force on the element. Thus lets set static friction force to 0.0 for the no contact points.
            static_friction_force_along_axial_direction[..., no_contact_point_idx] = 0.0
            system.external_forces[..., :-1] += (
                0.5 * static_friction_force_along_axial_direction
            )
            system.external_forces[..., 1:] += (
                0.5 * static_friction_force_along_axial_direction
            )

            # now rolling static friction
            # there is some normal, tangent and rolling directions inconsitency from Elastica
            total_torques = _batch_matvec(
                directors_transpose, (system.internal_torques + system.external_torques)
            )
            # Elastica has opposite defs of tangents in interaction.h and rod.cpp
            total_torques_along_axial_direction = np.einsum(
                "ij,ij->j", total_torques, axial_direction
            )
            force_component_along_rolling_direction = np.einsum(
                "ij,ij->j", element_total_forces, rolling_direction
            )
            noslip_force = -(
                (
                    system.radius * force_component_along_rolling_direction
                    - 2.0 * total_torques_along_axial_direction
                )
                / 3.0
                / system.radius
            )
            max_friction_force = (
                slip_function_along_rolling_direction
                * self.static_mu_sideways
                * plane_response_force_mag
            )
            noslip_force_sign = np.sign(noslip_force)
            static_friction_force_along_rolling_direction = (
                np.minimum(np.fabs(noslip_force), max_friction_force)
                * noslip_force_sign
                * rolling_direction
            )
            # If rod element does not have any contact with plane, plane cannot apply friction
            # force on the element. Thus lets set plane static friction force to 0.0 for the no contact points.
            static_friction_force_along_rolling_direction[
                ..., no_contact_point_idx
            ] = 0.0
            system.external_forces[..., :-1] += (
                0.5 * static_friction_force_along_rolling_direction
            )
            system.external_forces[..., 1:] += (
                0.5 * static_friction_force_along_rolling_direction
            )
            system.external_torques += _batch_matvec(
                system.director_collection,
                _batch_cross(torque_arm, static_friction_force_along_rolling_direction),
            )

    # slender body theory
    class SlenderBodyTheory(NoForces):
        def __init__(self, dynamic_viscosity):
            super(SlenderBodyTheory, self).__init__()
            self.dynamic_viscosity = dynamic_viscosity

        def apply_forces(self, system, time=0.0):
            """
            This function applies hydrodynamic forces on body
            using the slender body theory given in
            Eq. 4.13 Gazzola et. al. RSoS 2018 paper

            Parameters
            ----------
            system

            Returns
            -------

            """
            total_length = system.lengths.sum()

            element_velocity = 0.5 * (
                system.velocity_collection[..., :-1]
                + system.velocity_collection[..., 1:]
            )
            tangent_tangent_transpose = -0.5 * np.einsum(
                "ik, jk -> ijk", system.tangents, system.tangents
            )
            # Do I-0.5*t*t'
            np.einsum("iij->ij", tangent_tangent_transpose, optimize=False)[...] += 1.0
            factor = (
                -4.0
                * np.pi
                * self.dynamic_viscosity
                / np.log(total_length / system.radius)
                * system.lengths
            )
            stokes_force = factor * np.einsum(
                "ijk, jk -> ik", tangent_tangent_transpose, element_velocity
            )

<<<<<<< HEAD
        system.external_forces[..., :-1] += 0.5 * stokes_force
        system.external_forces[..., 1:] += 0.5 * stokes_force


# base class for interaction
# only applies normal force no friction
class InteractionPlaneRigidBody:
    def __init__(self, k, nu, plane_origin, plane_normal):
        self.k = k
        self.nu = nu
        self.plane_origin = plane_origin.reshape(3, 1)
        self.plane_normal = plane_normal.reshape(3)
        self.surface_tol = 1e-4

    def apply_normal_force(self, system):
        """
        This function computes the plane force response on the rigid body, in the
        case of contact. Contact model given in Eqn 4.8 Gazzola et. al. RSoS 2018 paper
        is used.
        Parameters
        ----------
        system

        Returns
        -------
        magnitude of the plane response
        """

        # Compute plane response force
        total_forces = system.internal_forces + system.external_forces
        force_component_along_normal_direction = np.einsum(
            "i, ij->j", self.plane_normal, total_forces
        )
        forces_along_normal_direction = np.einsum(
            "i, j->ij", self.plane_normal, force_component_along_normal_direction
        )
        # If the total force component along the plane normal direction is greater than zero that means,
        # total force is pushing rod away from the plane not towards the plane. Thus, response force
        # applied by the surface has to be zero.
        forces_along_normal_direction[
            ..., np.where(force_component_along_normal_direction > 0)
        ] = 0.0
        # Compute response force on the element. Plane response force
        # has to be away from the surface and towards the element. Thus
        # multiply forces along normal direction with negative sign.
        plane_response_force = -forces_along_normal_direction

        # Elastic force response due to penetration
        element_position = system.position_collection

        distance_from_plane = np.einsum(
            "i, ij->j", self.plane_normal, (element_position - self.plane_origin)
        )
        plane_penetration = np.minimum(distance_from_plane - system.radius, 0.0)
        elastic_force = -self.k * np.einsum(
            "i, j->ij", self.plane_normal, plane_penetration
        )

        # Damping force response due to velocity towards the plane
        element_velocity = system.velocity_collection

        normal_component_of_element_velocity = np.einsum(
            "i, ij->j", self.plane_normal, element_velocity
        )
        damping_force = -self.nu * np.einsum(
            "i, j->ij", self.plane_normal, normal_component_of_element_velocity
        )

        # Compute total plane response force
        plane_response_force_total = (
            plane_response_force + elastic_force + damping_force
        )

        # Check if the rod elements are in contact with plane.
        base_length = np.linalg.norm(system.length) / 2
        no_contact_point_idx = np.where(
            (distance_from_plane - base_length) > self.surface_tol
        )
        # If rod element does not have any contact with plane, plane cannot apply response
        # force on the element. Thus lets set plane response force to 0.0 for the no contact points.
        plane_response_force[..., no_contact_point_idx] = 0.0
        plane_response_force_total[..., no_contact_point_idx] = 0.0

        system.external_forces += plane_response_force_total

        return (
            np.sqrt(np.einsum("ij, ij->j", plane_response_force, plane_response_force)),
            no_contact_point_idx,
        )


class AnistropicFrictionalPlaneRigidBody(NoForces, InteractionPlaneRigidBody):
    def __init__(
        self,
        k,
        nu,
        plane_origin,
        plane_normal,
        slip_velocity_tol,
        static_mu_array,
        kinetic_mu_array,
    ):
        InteractionPlaneRigidBody.__init__(self, k, nu, plane_origin, plane_normal)
        self.slip_velocity_tol = slip_velocity_tol
        (
            self.static_mu_forward,
            self.static_mu_backward,
            self.static_mu_sideways,
        ) = static_mu_array
        (
            self.kinetic_mu_forward,
            self.kinetic_mu_backward,
            self.kinetic_mu_sideways,
        ) = kinetic_mu_array

    # kinetic and static friction should separate functions
    # for now putting them together to figure out common variables
    def apply_forces(self, system, time=0.0):
        # calculate axial and rolling directions
        plane_response_force_mag, no_contact_point_idx = self.apply_normal_force(system)
        # normal_plane_collection = np.repeat(
        #     self.plane_normal.reshape(3, 1), plane_response_force_mag.shape[0], axis=1
        # )
        # First compute component of rod tangent in plane. Because friction forces acts in plane not out of plane. Thus
        # axial direction has to be in plane, it cannot be out of plane. We are projecting rod element tangent vector in
        # to the plane. So friction forces can only be in plane forces and not out of plane.
        # tangent_along_normal_direction = np.einsum(
        #     "ij, ij->j", system.tangents, normal_plane_collection
        # )
        # tangent_perpendicular_to_normal_direction = system.tangents - np.einsum(
        #     "j, ij->ij", tangent_along_normal_direction, normal_plane_collection
        # )
        # tangent_perpendicular_to_normal_direction_mag = np.einsum(
        #     "ij, ij->j",
        #     tangent_perpendicular_to_normal_direction,
        #     tangent_perpendicular_to_normal_direction,
        # )
        # # Normalize tangent_perpendicular_to_normal_direction. This is axial direction for plane. Here we are adding
        # # small tolerance (1e-10) for normalization, in order to prevent division by 0.
        # axial_direction = np.einsum(
        #     "ij, j-> ij",
        #     tangent_perpendicular_to_normal_direction,
        #     1 / (tangent_perpendicular_to_normal_direction_mag + 1e-14),
        # )
        # FIXME: In future change the below part we should be able to compute the normal
        axial_direction = system.normal  # system.tangents
        element_velocity = system.velocity_collection

        # first apply axial kinetic friction
        velocity_mag_along_axial_direction = np.einsum(
            "ij,ij->j", element_velocity, axial_direction
        )
        velocity_along_axial_direction = np.einsum(
            "j, ij->ij", velocity_mag_along_axial_direction, axial_direction
        )
        # Friction forces depends on the direction of velocity, in other words sign
        # of the velocity vector.
        velocity_sign_along_axial_direction = np.sign(
            velocity_mag_along_axial_direction
        )
        # Check top for sign convention
        kinetic_mu = 0.5 * (
            self.kinetic_mu_forward * (1 + velocity_sign_along_axial_direction)
            + self.kinetic_mu_backward * (1 - velocity_sign_along_axial_direction)
        )
        # Call slip function to check if elements slipping or not
        slip_function_along_axial_direction = find_slipping_elements(
            velocity_along_axial_direction, self.slip_velocity_tol
        )
        kinetic_friction_force_along_axial_direction = -(
            (1.0 - slip_function_along_axial_direction)
            * kinetic_mu
            * plane_response_force_mag
            * velocity_sign_along_axial_direction
            * axial_direction
        )
        # If rod element does not have any contact with plane, plane cannot apply friction
        # force on the element. Thus lets set kinetic friction force to 0.0 for the no contact points.
        kinetic_friction_force_along_axial_direction[..., no_contact_point_idx] = 0.0
        system.external_forces += kinetic_friction_force_along_axial_direction

        # # Now rolling kinetic friction
        # rolling_direction = _batch_cross(axial_direction, normal_plane_collection)
        # torque_arm = -system.radius * normal_plane_collection
        # velocity_along_rolling_direction = np.einsum(
        #     "ij ,ij ->j ", element_velocity, rolling_direction
        # )
        # directors_transpose = np.einsum("ijk -> jik", system.director_collection)
        # # w_rot = Q.T @ omega @ Q @ r
        # rotation_velocity = _batch_matvec(
        #     directors_transpose,
        #     _batch_cross(
        #         system.omega_collection,
        #         _batch_matvec(system.director_collection, torque_arm),
        #     ),
        # )
        # rotation_velocity_along_rolling_direction = np.einsum(
        #     "ij,ij->j", rotation_velocity, rolling_direction
        # )
        # slip_velocity_mag_along_rolling_direction = (
        #     velocity_along_rolling_direction + rotation_velocity_along_rolling_direction
        # )
        # slip_velocity_along_rolling_direction = np.einsum(
        #     "j, ij->ij", slip_velocity_mag_along_rolling_direction, rolling_direction
        # )
        # slip_velocity_sign_along_rolling_direction = np.sign(
        #     slip_velocity_mag_along_rolling_direction
        # )
        # slip_function_along_rolling_direction = find_slipping_elements(
        #     slip_velocity_along_rolling_direction, self.slip_velocity_tol
        # )
        # kinetic_friction_force_along_rolling_direction = -(
        #     (1.0 - slip_function_along_rolling_direction)
        #     * self.kinetic_mu_sideways
        #     * plane_response_force_mag
        #     * slip_velocity_sign_along_rolling_direction
        #     * rolling_direction
        # )
        # # If rod element does not have any contact with plane, plane cannot apply friction
        # # force on the element. Thus lets set kinetic friction force to 0.0 for the no contact points.
        # kinetic_friction_force_along_rolling_direction[..., no_contact_point_idx] = 0.0
        # system.external_forces += kinetic_friction_force_along_rolling_direction
        #
        # # torque = Q @ r @ Fr
        # system.external_torques += _batch_matvec(
        #     system.director_collection,
        #     _batch_cross(torque_arm, kinetic_friction_force_along_rolling_direction),
        # )

        # now axial static friction
        element_total_forces = system.internal_forces + system.external_forces
        force_component_along_axial_direction = np.einsum(
            "ij,ij->j", element_total_forces, axial_direction
        )
        force_component_sign_along_axial_direction = np.sign(
            force_component_along_axial_direction
        )
        # check top for sign convention
        static_mu = 0.5 * (
            self.static_mu_forward * (1 + force_component_sign_along_axial_direction)
            + self.static_mu_backward * (1 - force_component_sign_along_axial_direction)
        )
        max_friction_force = (
            slip_function_along_axial_direction * static_mu * plane_response_force_mag
        )
        # friction = min(mu N, pushing force)
        static_friction_force_along_axial_direction = -(
            np.minimum(
                np.fabs(force_component_along_axial_direction), max_friction_force
            )
            * force_component_sign_along_axial_direction
            * axial_direction
        )
        # If rod element does not have any contact with plane, plane cannot apply friction
        # force on the element. Thus lets set static friction force to 0.0 for the no contact points.
        static_friction_force_along_axial_direction[..., no_contact_point_idx] = 0.0
        system.external_forces += static_friction_force_along_axial_direction

        # # now rolling static friction
        # # there is some normal, tangent and rolling directions inconsitency from Elastica
        # total_torques = _batch_matvec(
        #     directors_transpose, (system.internal_torques + system.external_torques)
        # )
        # # Elastica has opposite defs of tangents in interaction.h and rod.cpp
        # total_torques_along_axial_direction = np.einsum(
        #     "ij,ij->j", total_torques, axial_direction
        # )
        # force_component_along_rolling_direction = np.einsum(
        #     "ij,ij->j", element_total_forces, rolling_direction
        # )
        # noslip_force = -(
        #     (
        #         system.radius * force_component_along_rolling_direction
        #         - 2.0 * total_torques_along_axial_direction
        #     )
        #     / 3.0
        #     / system.radius
        # )
        # max_friction_force = (
        #     slip_function_along_rolling_direction
        #     * self.static_mu_sideways
        #     * plane_response_force_mag
        # )
        # noslip_force_sign = np.sign(noslip_force)
        # static_friction_force_along_rolling_direction = (
        #     np.minimum(np.fabs(noslip_force), max_friction_force)
        #     * noslip_force_sign
        #     * rolling_direction
        # )
        # # If rod element does not have any contact with plane, plane cannot apply friction
        # # force on the element. Thus lets set plane static friction force to 0.0 for the no contact points.
        # static_friction_force_along_rolling_direction[..., no_contact_point_idx] = 0.0
        # system.external_forces += static_friction_force_along_rolling_direction

        # system.external_torques += _batch_matvec(
        #     system.director_collection,
        #     _batch_cross(torque_arm, static_friction_force_along_rolling_direction),
        # )
=======
            system.external_forces[..., :-1] += 0.5 * stokes_force
            system.external_forces[..., 1:] += 0.5 * stokes_force
>>>>>>> 4d379d87
<|MERGE_RESOLUTION|>--- conflicted
+++ resolved
@@ -1107,11 +1107,10 @@
             stokes_force = factor * np.einsum(
                 "ijk, jk -> ik", tangent_tangent_transpose, element_velocity
             )
-
-<<<<<<< HEAD
-        system.external_forces[..., :-1] += 0.5 * stokes_force
-        system.external_forces[..., 1:] += 0.5 * stokes_force
-
+            
+            system.external_forces[..., :-1] += 0.5 * stokes_force
+            system.external_forces[..., 1:] += 0.5 * stokes_force
+            
 
 # base class for interaction
 # only applies normal force no friction
@@ -1407,7 +1406,5 @@
         #     system.director_collection,
         #     _batch_cross(torque_arm, static_friction_force_along_rolling_direction),
         # )
-=======
-            system.external_forces[..., :-1] += 0.5 * stokes_force
-            system.external_forces[..., 1:] += 0.5 * stokes_force
->>>>>>> 4d379d87
+
+
