<<<<<<< HEAD
__doc__ = """ Rod constitutive model mixins (This file is depreciated)"""
=======
__doc__ = """
Rod constitutive model implementations.
"""
>>>>>>> f4537f0e
import numpy as np

from elastica._linalg import _batch_matvec
from elastica.utils import MaxDimension, Tolerance


class _LinearConstitutiveModelMixin:
    """
    Linear constitutive model mixin class for Cosserat rod.

        Attributes
        ----------
        rest_sigma: numpy.ndarray
            2D (dim, blocksize) array containing data with 'float' type.
            Strain rest configuration defined on rod elements. Usually, rest strain is zero.
        rest_kappa: numpy.ndarray
            2D (dim, blocksize) array containing data with 'float' type.
            Curvature of at rest configuration defined on rod elements. Usually, rest kappa is zero.
        shear_matrix: numpy.ndarray
            3D (dim, dim, blocksize) array containing data with 'float' type.
            Shear/stretch matrix defined on rod elements.
        bend_matrix: numpy.ndarray
            3D (dim, dim, blocksize) array containing data with 'float' type.
            Bending/twist matrix defined on rod voronoi domain.
    """

    # Needs
    # kappa, kappa0, strain (sigma), sigma0, B, S in specified formats
    # maybe use __init__ to initialize if not found?
    def __init__(
        self, n_elements, shear_matrix, bend_matrix, rest_lengths, *args, **kwargs
    ):
        """
        Parameters
        ----------
        n_elements: int
            The number of elements of the rod.
        shear_matrix: numpy.ndarray
            3D (dim, dim, blocksize) array containing data with 'float' type.
            Shear/stretch matrix defined on rod elements.
        bend_matrix: numpy.ndarray
            3D (dim, dim, blocksize) array containing data with 'float' type.
            Bending/twist matrix defined on rod voronoi domain.
        rest_lengths: numpy.ndarray
            1D (blocksize) array containing data with 'float' type.
            Rod element lengths at rest configuration.
        *args
            Variable length argument list.
        **kwargs
            Arbitrary keyword arguments.
        """
        # set rest strains and curvature to be  zero at start
        # if found in kwargs modify (say for curved rod)
        self.rest_sigma = np.zeros((MaxDimension.value(), n_elements))
        self.rest_kappa = np.zeros((MaxDimension.value(), n_elements - 1))
        # sanity checks here
        # NOTE: assuming matrices to be diagonal here
        for i in range(0, MaxDimension.value()):
            assert shear_matrix[i, i] > Tolerance.atol()
            assert bend_matrix[i, i] > Tolerance.atol()

        self.shear_matrix = np.repeat(
            shear_matrix[:, :, np.newaxis], n_elements, axis=2
        )
        self.bend_matrix = np.repeat(bend_matrix[:, :, np.newaxis], n_elements, axis=2)

        # Compute bend matrix in Voronoi Domain
        self.bend_matrix = (
            self.bend_matrix[..., 1:] * rest_lengths[1:]
            + self.bend_matrix[..., :-1] * rest_lengths[0:-1]
        ) / (rest_lengths[1:] + rest_lengths[:-1])

        # Initialize sigma and kappa at the begining of simulation
        self.sigma = np.zeros((3, n_elements))
        self.kappa = np.zeros((3, n_elements - 1))

    def _compute_internal_shear_stretch_stresses_from_model(self):
        """
        This method computes shear and stretch stresses on the rod elements.

        Returns
        -------

        """
        self._compute_shear_stretch_strains()  # concept : needs to compute sigma
        # self.compute_shear_stretch_strains_numba(
        #     self.position_collection,
        #     self.volume,
        #     self.lengths,
        #     self.tangents,
        #     self.radius,
        #     self.rest_lengths,
        #     self.rest_voronoi_lengths,
        #     self.dilatation,
        #     self.voronoi_dilatation,
        #     self.director_collection,
        #     self.sigma,
        # )
        # TODO : the _batch_matvec kernel needs to depend on the representation of Shearmatrix
        # FIXME: change memory overload instead for the below calls!
        self.internal_stress = _batch_matvec(
            self.shear_matrix, self.sigma - self.rest_sigma
        )

    def _compute_internal_bending_twist_stresses_from_model(self):
        """
        This method computes internal bending and twist stress on the rod voronoi.

        Returns
        -------

        """
        # self._compute_bending_twist_strains()  # concept : needs to compute kappa
        self.compute_bending_twist_strains_numba(
            self.director_collection, self.rest_voronoi_lengths, self.kappa
        )
        # TODO : the _batch_matvec kernel needs to depend on the representation of Bendmatrix
        # FIXME: change memory overload instead for the below calls!
        self.internal_couple = _batch_matvec(
            self.bend_matrix, self.kappa - self.rest_kappa
        )


class _LinearConstitutiveModelWithStrainRateMixin(_LinearConstitutiveModelMixin):
    """
    Linear constitutive model with strain rate mixin class for Cosserat rod.

        Attributes
        ----------
        rest_sigma: numpy.ndarray
            2D (dim, blocksize) array containing data with 'float' type.
            Strain rest configuration defined on rod elements. Usually, rest strain is zero.
        rest_kappa: numpy.ndarray
            2D (dim, blocksize) array containing data with 'float' type.
            Curvature of at rest configuration defined on rod elements. Usually, rest kappa is zero.
        shear_matrix: numpy.ndarray
            3D (dim, dim, blocksize) array containing data with 'float' type.
            Shear/stretch matrix defined on rod elements.
        bend_matrix: numpy.ndarray
            3D (dim, dim, blocksize) array containing data with 'float' type.
            Bending/twist matrix defined on rod voronoi domain.
        shear_rate_matrix: numpy.ndarray
            2D (dim, blocksize) array containing data with 'float' type.
            Shear/stretch rate matrix defined on rod elements.
        bend_rate_matrix: numpy.ndarray
            2D (dim, blocksize) array containing data with 'float' type.
            Bending/twist rate matrix defined on rod voronoi domain.
    """

    def __init__(
        self, n_elements, shear_matrix, bend_matrix, rest_lengths, *args, **kwargs
    ):

        _LinearConstitutiveModelMixin.__init__(
            self, n_elements, shear_matrix, bend_matrix, rest_lengths, *args, **kwargs
        )
        if "shear_rate_matrix" in kwargs.keys():
            self.shear_rate_matrix = np.repeat(
                kwargs["shear_rate_matrix"][:, :, np.newaxis], n_elements, axis=2
            )
        else:
            raise ValueError("shear rate matrix value missing!")
        if "bend_rate_matrix" in kwargs.keys():
            self.bend_rate_matrix = np.repeat(
                kwargs["bend_rate_matrix"][:, :, np.newaxis], n_elements, axis=2
            )
            # Compute bend rate matrix in Voronoi Domain
            self.bend_rate_matrix = (
                self.bend_rate_matrix[..., 1:] * rest_lengths[1:]
                + self.bend_rate_matrix[..., :-1] * rest_lengths[0:-1]
            ) / (rest_lengths[1:] + rest_lengths[:-1])
        else:
            raise ValueError("bend rate matrix value missing!")

    def _compute_internal_shear_stretch_stresses_from_model(self):

        # TODO : test this function
        # Calculates stress based purely on strain component
        super(
            _LinearConstitutiveModelWithStrainRateMixin, self
        )._compute_internal_shear_stretch_stresses_from_model()
        self._compute_shear_stretch_strains_rates()  # concept : needs to compute sigma_dot
        # TODO : the _batch_matvec kernel needs to depend on the representation of ShearStrainmatrix
        self.internal_stress += _batch_matvec(self.shear_rate_matrix, self.sigma_dot)

    def _compute_internal_bending_twist_stresses_from_model(self):

        # TODO : test this function
        # Calculates stress based purely on strain component
        super(
            _LinearConstitutiveModelWithStrainRateMixin, self
        )._compute_internal_bending_twist_stresses_from_model()
        self._compute_bending_twist_strain_rates()  # concept : needs to compute kappa rate
        # TODO : the _batch_matvec kernel needs to depend on the representation of Bendmatrix
        self.internal_couple += _batch_matvec(self.bend_rate_matrix, self.kappa_dot)<|MERGE_RESOLUTION|>--- conflicted
+++ resolved
@@ -1,10 +1,4 @@
-<<<<<<< HEAD
 __doc__ = """ Rod constitutive model mixins (This file is depreciated)"""
-=======
-__doc__ = """
-Rod constitutive model implementations.
-"""
->>>>>>> f4537f0e
 import numpy as np
 
 from elastica._linalg import _batch_matvec
