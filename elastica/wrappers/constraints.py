__doc__ = """
<<<<<<< HEAD
constraints
=======
Constraints
>>>>>>> f4537f0e
-----------

Provides the constraints interface to enforce displacement boundary conditions (see `boundary_conditions.py`).
"""

from elastica.boundary_conditions import FreeRod


class Constraints:
    """
    The Constraints class is a wrapper for enforcing displacement boundary conditions.
    To enforce boundary conditions on rod-like objects, the simulator class
    must be derived from Constraints class.

        Attributes
        ----------
        _constraints: list
            List of boundary condition classes defined for rod-like objects.
    """

    def __init__(self):
        self._constraints = []
        super(Constraints, self).__init__()

    def constrain(self, system):
        """
        This method enforces a displacement boundary conditions to the relevant user-defined
        system or rod-like object. You must input the system or rod-like
        object that you want to enforce boundary condition on.

        Parameters
        ----------
        system: object
            System is a rod-like object.

        Returns
        -------

        """
        sys_idx = self._get_sys_idx_if_valid(system)

        # Create _Constraint object, cache it and return to user
        _constraint = _Constraint(sys_idx)
        self._constraints.append(_constraint)

        return _constraint

    def _finalize(self):
        # From stored _Constraint objects, instantiate the boundary conditions
        # inplace : https://stackoverflow.com/a/1208792

        # dev : the first index stores the rod index to apply the boundary condition
        # to. Technically we can use another array but it its one more book-keeping
        # step. Being lazy, I put them both in the same array
        self._constraints[:] = [
            (constraint.id(), constraint(self._systems[constraint.id()]))
            for constraint in self._constraints
        ]

        # Sort from lowest id to highest id for potentially better memory access
        # _constraints contains list of tuples. First element of tuple is rod number and
        # following elements are the type of boundary condition such as
        # [(0, FreeRod, OneEndFixedRod), (1, HelicalBucklingBC), ... ]
        # Thus using lambda we iterate over the list of tuples and use rod number (x[0])
        # to sort constraints.
        self._constraints.sort(key=lambda x: x[0])

        # At t=0.0, constrain all the boundary conditions (for compatability with
        # initial conditions)
        # TODO: you may need to change naming of _callBC
        self._constrain_values(time=0.0)
        self._constrain_rates(time=0.0)
        # self._callBC(time=0.0)

    # TODO: same as above naming of _callBC function
    def _callBC(self, time, *args, **kwargs):
        for sys_id, constraint in self._constraints:
            constraint.constrain_values(self._systems[sys_id], time, *args, **kwargs)
            constraint.constrain_rates(self._systems[sys_id], time, *args, **kwargs)

    def _constrain_values(self, time, *args, **kwargs):
        for sys_id, constraint in self._constraints:
            constraint.constrain_values(self._systems[sys_id], time, *args, **kwargs)

    def _constrain_rates(self, time, *args, **kwargs):
        for sys_id, constraint in self._constraints:
            constraint.constrain_rates(self._systems[sys_id], time, *args, **kwargs)


class _Constraint:
    """
    Constraint wrapper private class

    Attributes
    ----------
    _sys_idx: int
    _bc_cls: list
    *args
        Variable length argument list.
    **kwargs
        Arbitrary keyword arguments.
    """

    def __init__(self, sys_idx: int):
        """

        Parameters
        ----------
        sys_idx: int

        """
        self._sys_idx = sys_idx
        self._bc_cls = None
        self._args = ()
        self._kwargs = {}

    def using(self, bc_cls, *args, **kwargs):
        """
        This method is a wrapper to set which boundary condition class is used to
        enforce boundary condition from user defined rod-like objects.

        Parameters
        ----------
        bc_cls : object
            User defined boundary condition class.
        *args
            Variable length argument list
        **kwargs
            Arbitrary keyword arguments.

        Returns
        -------

        """
        assert issubclass(
            bc_cls, FreeRod
        ), "{} is not a valid boundary condition. Did you forget to derive from FreeRod?".format(
            bc_cls
        )
        self._bc_cls = bc_cls
        self._args = args
        self._kwargs = kwargs
        return self

    def id(self):
        return self._sys_idx

    def __call__(self, rod, *args, **kwargs):
        """ Constructs a constraint after checks

        Parameters
        ----------
        args
        kwargs

        Returns
        -------

        """
        if not self._bc_cls:
            raise RuntimeError(
                "No boundary condition provided to constrain rod"
                "id {0} at {1}, but a BC was intended. Did you"
                "forget to call the `using` method?".format(self.id(), rod)
            )

        # If there is position, director in kwargs, deal with it first
        # Returns None if not found
        pos_indices = self._kwargs.pop(
            "constrained_position_idx", None
        )  # calculate position indices as a tuple
        director_indices = self._kwargs.pop(
            "constrained_director_idx", None
        )  # calculate director indices as a tuple

        # If pos_indices is not None, construct list else empty list
        # IMPORTANT : do copy for memory-safe operations
        positions = (
            [rod.position_collection[..., idx].copy() for idx in pos_indices]
            if pos_indices
            else []
        )
        directors = (
            [rod.director_collection[..., idx].copy() for idx in director_indices]
            if director_indices
            else []
        )
        try:
            return self._bc_cls(*positions, *directors, *self._args, **self._kwargs)
        except (TypeError, IndexError):
            raise TypeError(
                "Unable to construct boundary condition class. Note that:\n"
                "1. Any rod properties needed should be placed first\n"
                "in the boundary_condition __init__ like so (pos_one, pos_two, <other_args>)\n"
                "2. Number of requested position and directors such as (1, 2) should match\n"
                "the __init__ method. eg MyBC.__init__(pos_one, director_one, director_two)\n"
                "should have the `using` call as .using(MyBC, positions=(1,), directors=(1,-1))\n"
            )<|MERGE_RESOLUTION|>--- conflicted
+++ resolved
@@ -1,9 +1,5 @@
 __doc__ = """
-<<<<<<< HEAD
-constraints
-=======
 Constraints
->>>>>>> f4537f0e
 -----------
 
 Provides the constraints interface to enforce displacement boundary conditions (see `boundary_conditions.py`).
