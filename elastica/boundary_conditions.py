__doc__ = """ Numba implementation module for boundary condition implementations that constrain or
define displacement conditions on the rod"""
__all__ = [
    "ConstraintBase",
    "FreeBC",
    "FreeRod",  # Deprecated: remove v0.3.0
    "OneEndFixedBC",
    "OneEndFixedRod",  # Deprecated: remove v0.3.0
    "FixedConstraint",
    "HelicalBucklingBC",
]

import warnings
from typing import Optional, Type

import numpy as np

from abc import ABC, abstractmethod

import numba
from numba import njit

from elastica._rotations import _get_rotation_matrix
from elastica.rod import RodBase


class ConstraintBase(ABC):
    """Base class for constraint and boundary condition implementation.

<<<<<<< HEAD
    Notes
    -----
    Every new displacement boundary condition class must be
    derived from FreeRod class.
    """
=======
    Note
    ----
    Constraint class must inherit BaseConstraint class.
>>>>>>> 398d9129

        Attributes
        -------
        system : RodBase
        node_indices : None or numpy.ndarray
        element_indices : None or numpy.ndarray

    """

    _system: Type[RodBase]
    _constrained_position_idx: np.ndarray
    _constrained_director_idx: np.ndarray

    def __init__(self, *args, **kwargs):
        """Initialize boundary condition"""
        try:
            self._system = kwargs["_system"]
            self._constrained_position_idx = np.array(
                kwargs.get("constrained_position_idx", []), dtype=int
            )
            self._constrained_director_idx = np.array(
                kwargs.get("constrained_director_idx", []), dtype=int
            )
        except KeyError:
            raise KeyError(
                "Please use simulator.constrain(...).using(...) syntax to establish constraint."
            )

    @property
    def system(self) -> Type[RodBase]:
        """get system (rod or rigid body) reference"""
        return self._system

    @property
    def constrained_position_idx(self) -> Optional[np.ndarray]:
        """get position-indices passed to "using" """
        # TODO: This should be immutable somehow
        return self._constrained_position_idx

    @property
    def constrained_director_idx(self) -> Optional[np.ndarray]:
        """get director-indices passed to "using" """
        # TODO: This should be immutable somehow
        return self._constrained_director_idx

    @abstractmethod
    def constrain_values(self, rod: Type[RodBase], time: float) -> None:
        # TODO: In the future, we can remove rod and use self.system
        """
        Constrain values (position and/or directors) of a rod object.

        Parameters
        ----------
        rod : object
            Rod-like object.
        time : float
            The time of simulation.
        """
        pass

    @abstractmethod
    def constrain_rates(self, rod: Type[RodBase], time: float) -> None:
        # TODO: In the future, we can remove rod and use self.system
        """
        Constrain rates (velocity and/or omega) of a rod object.

        Parameters
        ----------
        rod : object
            Rod-like object.
        time : float
            The time of simulation.

        """
        pass


class FreeBC(ConstraintBase):
    def __init__(self, **kwargs):
        super().__init__(**kwargs)

    def constrain_values(self, rod: Type[RodBase], time: float) -> None:
        """In FreeBC, this routine simply passes."""
        pass

    def constrain_rates(self, rod: Type[RodBase], time: float) -> None:
        """In FreeBC, this routine simply passes."""
        pass


class FreeRod(FreeBC):
    # Please clear this part beyond version 0.3.0
    """Deprecated 0.2.1: Same implementation as FreeBC"""
    warnings.warn(
        "FreeRod is deprecated and renamed to FreeBC. The deprecated name will be removed in the future.",
        DeprecationWarning,
    )


class OneEndFixedBC(ConstraintBase):
    """
    This boundary condition class fixes one end of the rod. Currently,
    this boundary condition fixes position and directors
    at the first node and first element of the rod.

        Attributes
        ----------
        fixed_positions : numpy.ndarray
            2D (dim, 1) array containing data with 'float' type.
        fixed_directors : numpy.ndarray
            3D (dim, dim, 1) array containing data with 'float' type.
    """

    def __init__(self, fixed_position, fixed_directors, **kwargs):
        """

        Parameters
        ----------
        fixed_position : numpy.ndarray
            2D (dim, 1) array containing data with 'float' type.
        fixed_directors : numpy.ndarray
            3D (dim, dim, 1) array containing data with 'float' type.
        """
        super().__init__(**kwargs)
        self.fixed_position_collection = np.array(fixed_position)
        self.fixed_directors_collection = np.array(fixed_directors)

    def constrain_values(self, rod: Type[RodBase], time: float) -> None:
        # rod.position_collection[..., 0] = self.fixed_position
        # rod.director_collection[..., 0] = self.fixed_directors
        self.compute_constrain_values(
            rod.position_collection,
            self.fixed_position_collection,
            rod.director_collection,
            self.fixed_directors_collection,
        )

    def constrain_rates(self, rod: Type[RodBase], time: float) -> None:
        # rod.velocity_collection[..., 0] = 0.0
        # rod.omega_collection[..., 0] = 0.0
        self.compute_constrain_rates(
            rod.velocity_collection,
            rod.omega_collection,
        )

    @staticmethod
    @njit(cache=True)
    def compute_constrain_values(
        position_collection,
        fixed_position_collection,
        director_collection,
        fixed_directors_collection,
    ):
        """
        Computes constrain values in numba njit decorator
        Parameters
        ----------
        position_collection : numpy.ndarray
            2D (dim, blocksize) array containing data with `float` type.
        fixed_position : numpy.ndarray
            2D (dim, 1) array containing data with 'float' type.
        director_collection : numpy.ndarray
            3D (dim, dim, blocksize) array containing data with `float` type.
        fixed_directors : numpy.ndarray
            3D (dim, dim, 1) array containing data with 'float' type.

        Returns
        -------

        """
        position_collection[..., 0] = fixed_position_collection
        director_collection[..., 0] = fixed_directors_collection

    @staticmethod
    @njit(cache=True)
    def compute_constrain_rates(velocity_collection, omega_collection):
        """
        Compute contrain rates in numba njit decorator
        Parameters
        ----------
        velocity_collection : numpy.ndarray
            2D (dim, blocksize) array containing data with `float` type.
        omega_collection : numpy.ndarray
            2D (dim, blocksize) array containing data with `float` type.

        Returns
        -------

        """
        velocity_collection[..., 0] = 0.0
        omega_collection[..., 0] = 0.0


class OneEndFixedRod(OneEndFixedBC):
    # Please clear this part beyond version 0.3.0
    """Deprecated 0.2.1: Same implementation as OneEndFixedBC"""
    warnings.warn(
        "OneEndFixedRod is deprecated and renamed to OneEndFixedBC. The deprecated name will be removed in the future.",
        DeprecationWarning,
    )


class FixedConstraint(ConstraintBase):
    """
    This boundary condition class fixes the specified node or orientations.
    Index can be passed to fix either or both the position or the director.
    Constraining position is equivalent to setting 0 translational DOF.
    Constraining director is equivalent to setting 0 rotational DOF.

    Examples
    --------
    How to fix two ends of the rod:

    >>> simulator.constrain(rod).using(
    ...    FixedConstraint,
    ...    constrained_position_idx=(0,1,-2,-1),
    ...    constrained_director_idx=(0,-1)
    ... )

    How to pin the middle of the rod (10th node), without constraining the rotational DOF.

    >>> simulator.constrain(rod).using(
    ...    FixedConstraint,
    ...    constrained_position_idx=(10)
    ... )
    """

    def __init__(self, *fixed_data, **kwargs):
        """

        Parameters
        ----------
        fixed_data : tuple
            Tuple of position and directors
        """
        super().__init__(**kwargs)
        pos, dir = [], []
        for data in fixed_data:
            if isinstance(data, np.ndarray) and data.shape == (3,):
                pos.append(data)
            elif isinstance(data, np.ndarray) and data.shape == (
                3,
                3,
            ):
                dir.append(data)
            else:
                # TODO: This part is prone to error.
                break
        self.fixed_positions = np.array(pos)
        self.fixed_directors = np.array(dir)

    def constrain_values(self, rod: Type[RodBase], time: float) -> None:
        if self.constrained_position_idx.size:
            self.nb_constrain_translational_values(
                rod.position_collection,
                self.fixed_positions,
                self.constrained_position_idx,
            )
        if self.constrained_director_idx.size:
            self.nb_constraint_rotational_values(
                rod.director_collection,
                self.fixed_directors,
                self.constrained_director_idx,
            )

    def constrain_rates(self, rod: Type[RodBase], time: float) -> None:
        if self.constrained_position_idx.size:
            self.nb_constrain_translational_rates(
                rod.velocity_collection,
                self.constrained_position_idx,
            )
        if self.constrained_director_idx.size:
            self.nb_constrain_rotational_rates(
                rod.omega_collection,
                self.constrained_director_idx,
            )

    @staticmethod
    @njit(cache=True)
    def nb_constraint_rotational_values(
        director_collection, fixed_director_collection, indices
    ) -> None:
        """
        Computes constrain values in numba njit decorator
        Parameters
        ----------
        director_collection : numpy.ndarray
            3D (dim, dim, blocksize) array containing data with `float` type.
        fixed_director_collection : numpy.ndarray
            3D (dim, dim, blocksize) array containing data with `float` type.
        indices : numpy.ndarray
            1D array containing the index of constraining nodes

        """
        block_size = indices.size
        for i in range(block_size):
            k = indices[i]
            director_collection[..., k] = fixed_director_collection[i, ...]

    @staticmethod
    @njit(cache=True)
    def nb_constrain_translational_values(
        position_collection, fixed_position_collection, indices
    ) -> None:
        """
        Computes constrain values in numba njit decorator
        Parameters
        ----------
        position_collection : numpy.ndarray
            2D (dim, blocksize) array containing data with `float` type.
        fixed_position_collection : numpy.ndarray
            2D (dim, blocksize) array containing data with `float` type.
        indices : numpy.ndarray
            1D array containing the index of constraining nodes

        """
        block_size = indices.size
        for i in range(block_size):
            k = indices[i]
            position_collection[0, k] = fixed_position_collection[i, 0]
            position_collection[1, k] = fixed_position_collection[i, 1]
            position_collection[2, k] = fixed_position_collection[i, 2]

    @staticmethod
    @njit(cache=True)
    def nb_constrain_translational_rates(velocity_collection, indices) -> None:
        """
        Compute constrain rates in numba njit decorator
        Parameters
        ----------
        velocity_collection : numpy.ndarray
            2D (dim, blocksize) array containing data with `float` type.
        indices : numpy.ndarray
            1D array containing the index of constraining nodes
        """

        block_size = indices.size
        for i in range(block_size):
            k = indices[i]
            velocity_collection[0, k] = 0.0
            velocity_collection[1, k] = 0.0
            velocity_collection[2, k] = 0.0

    @staticmethod
    @njit(cache=True)
    def nb_constrain_rotational_rates(omega_collection, indices) -> None:
        """
        Compute constrain rates in numba njit decorator
        Parameters
        ----------
        omega_collection : numpy.ndarray
            2D (dim, blocksize) array containing data with `float` type.
        indices : numpy.ndarray
            1D array containing the index of constraining nodes
        """

        block_size = indices.size
        for i in range(block_size):
            k = indices[i]
            omega_collection[0, k] = 0.0
            omega_collection[1, k] = 0.0
            omega_collection[2, k] = 0.0


class HelicalBucklingBC(ConstraintBase):
    """
    This is the boundary condition class for Helical
    Buckling case in Gazzola et. al. RSoS (2018).
    The applied boundary condition is twist and slack on to
    the first and last nodes and elements of the rod.

        Attributes
        ----------
        twisting_time: float
            Time to complete twist.
        final_start_position: numpy.ndarray
            2D (dim, 1) array containing data with 'float' type.
            Position of first node of rod after twist completed.
        final_end_position: numpy.ndarray
            2D (dim, 1) array containing data with 'float' type.
            Position of last node of rod after twist completed.
        ang_vel: numpy.ndarray
            2D (dim, 1) array containing data with 'float' type.
            Angular velocity of rod during twisting time.
        shrink_vel: numpy.ndarray
            2D (dim, 1) array containing data with 'float' type.
            Shrink velocity of rod during twisting time.
        final_start_directors: numpy.ndarray
            3D (dim, dim, blocksize) array containing data with 'float' type.
            Directors of first element of rod after twist completed.
        final_end_directors: numpy.ndarray
            3D (dim, dim, blocksize) array containing data with 'float' type.
            Directors of last element of rod after twist completed.


    """

    def __init__(
        self,
        position_start: np.ndarray,
        position_end: np.ndarray,
        director_start: np.ndarray,
        director_end: np.ndarray,
        twisting_time: float,
        slack: float,
        number_of_rotations: float,
        **kwargs
    ):
        """

        Parameters
        ----------

        position_start : numpy.ndarray
            2D (dim, 1) array containing data with 'float' type.
            Initial position of first node.
        position_end : numpy.ndarray
            2D (dim, 1) array containing data with 'float' type.
            Initial position of last node.
        director_start : numpy.ndarray
            3D (dim, dim, blocksize) array containing data with 'float' type.
            Initial director of first element.
        director_end : numpy.ndarray
            3D (dim, dim, blocksize) array containing data with 'float' type.
            Initial director of last element.
        twisting_time : float
            Time to complete twist.
        slack : float
            Slack applied to rod.
        number_of_rotations : float
            Number of rotations applied to rod.
        """
        super().__init__(**kwargs)
        self.twisting_time = twisting_time

        angel_vel_scalar = (
            2.0 * number_of_rotations * np.pi / self.twisting_time
        ) / 2.0
        shrink_vel_scalar = slack / (self.twisting_time * 2.0)

        direction = (position_end - position_start) / np.linalg.norm(
            position_end - position_start
        )

        self.final_start_position = position_start + slack / 2.0 * direction
        self.final_end_position = position_end - slack / 2.0 * direction

        self.ang_vel = angel_vel_scalar * direction
        self.shrink_vel = shrink_vel_scalar * direction

        theta = number_of_rotations * np.pi

        self.final_start_directors = (
            _get_rotation_matrix(theta, direction.reshape(3, 1)).reshape(3, 3)
            @ director_start
        )  # rotation_matrix wants vectors 3,1
        self.final_end_directors = (
            _get_rotation_matrix(-theta, direction.reshape(3, 1)).reshape(3, 3)
            @ director_end
        )  # rotation_matrix wants vectors 3,1

    def constrain_values(self, rod: Type[RodBase], time: float) -> None:
        if time > self.twisting_time:
            rod.position_collection[..., 0] = self.final_start_position
            rod.position_collection[..., -1] = self.final_end_position

            rod.director_collection[..., 0] = self.final_start_directors
            rod.director_collection[..., -1] = self.final_end_directors

    def constrain_rates(self, rod: Type[RodBase], time: float) -> None:
        if time > self.twisting_time:
            rod.velocity_collection[..., 0] = 0.0
            rod.omega_collection[..., 0] = 0.0

            rod.velocity_collection[..., -1] = 0.0
            rod.omega_collection[..., -1] = 0.0

        else:
            rod.velocity_collection[..., 0] = self.shrink_vel
            rod.omega_collection[..., 0] = self.ang_vel

            rod.velocity_collection[..., -1] = -self.shrink_vel
            rod.omega_collection[..., -1] = -self.ang_vel<|MERGE_RESOLUTION|>--- conflicted
+++ resolved
@@ -25,19 +25,11 @@
 
 
 class ConstraintBase(ABC):
-    """Base class for constraint and boundary condition implementation.
-
-<<<<<<< HEAD
-    Notes
-    -----
-    Every new displacement boundary condition class must be
-    derived from FreeRod class.
-    """
-=======
+    """Base class for constraint and displacement boundary condition implementation.
+
     Note
     ----
     Constraint class must inherit BaseConstraint class.
->>>>>>> 398d9129
 
         Attributes
         -------
