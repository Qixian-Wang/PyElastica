--- conflicted
+++ resolved
@@ -1,8 +1,6 @@
 # Delete this section before publishing:
-This branch is for the preperation of the public v0.1.0 PyElastica release. We will merge the numba code to it and add POVray example scripts and push it to the public repo. 
+This branch is for the preparation of the public v0.1.0 PyElastica release. We will merge the numba code to it and add POVray example scripts and push it to the public repo. 
 
-<<<<<<< HEAD
-=======
 We can add dev release notes to this section and delete before publishing. 
 
 # PyElastica 
@@ -69,5 +67,4 @@
   doi = {10.1038/s41467-019-12759-5},
   url = {https://doi.org/10.1038/s41467-019-12759-5},
 }
-```
->>>>>>> add0df3d
+```